--- conflicted
+++ resolved
@@ -210,7 +210,6 @@
             cleaned_input = file_paths
             cleaned_result = "\n\n".join(formatted_files)
             
-<<<<<<< HEAD
             # Format with proper styling
             from rich.syntax import Syntax
             from rich.console import Group
@@ -256,23 +255,6 @@
             # Ensure result is serializable before returning
             result = {"type": "text", "text": final_output}
             return ensure_serializable(result)
-=======
-            # Create formatted output string with plain text
-            formatted_output = [
-                f"📥 Input: {json.dumps(cleaned_input, indent=2)}",
-                "📤 Result:",
-                cleaned_result
-            ]
-            
-            # Join with proper spacing and add title
-            final_output = (
-                "╭── Tool used: FileContentReader ──╮\n"
-                + "\n".join(formatted_output) + 
-                "\n╰" + "─" * 30 + "╯"
-            )
-            
-            return {"type": "text", "text": final_output}
->>>>>>> 69d2d1c3
 
         except Exception as e:
             return {"type": "text", "text": f"Error: {str(e)}"}