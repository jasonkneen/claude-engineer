--- conflicted
+++ resolved
@@ -599,60 +599,18 @@
         Serialize content consistently, handling TextBlocks and other types.
         Always returns a Dict[str, Any] with 'type' and 'text' keys.
         """
-<<<<<<< HEAD
-        # Handle None or empty content
-        if content is None:
-            return {"type": "text", "text": ""}
-            
-        # Handle TextBlock objects first (from prompt_toolkit)
-        if hasattr(content, '__class__') and content.__class__.__name__ == 'TextBlock':
-            return {"type": "text", "text": str(content.text) if hasattr(content, 'text') else str(content)}
-            
-        # If already properly formatted, return as is
-        if isinstance(content, dict) and 'type' in content and 'text' in content:
-            return content
-            
-        # Handle dictionaries first to prevent attribute access errors
-        if isinstance(content, dict):
-            if 'type' in content and 'text' in content:
-                return content
-            try:
-                return {"type": "text", "text": json.dumps(content, indent=2)}
-            except (TypeError, json.JSONDecodeError):
-                return {"type": "text", "text": str(content)}
-
-        # Import Rich components we need to check
-        from rich.console import Console, Group, RenderableType
-        from rich.syntax import Syntax
-        from rich.text import Text, TextType
-        from rich.panel import Panel
-
-        # Handle Rich library objects first
-        if isinstance(content, (Syntax, Text, Panel, TextType, Group)) or hasattr(content, '__rich__'):
-            try:
-                # Create console for rendering with consistent settings
-                console = Console(record=True, force_terminal=True, color_system="standard")
-                
-                # Handle TextType objects first (most specific)
-                if isinstance(content, TextType):
-=======
         try:
             # Handle None or empty content
             if content is None:
                 return {"type": "text", "text": ""}
 
-            # Early handling of Rich TextBlock objects
-            if str(type(content).__name__) == 'TextBlock':
-                try:
-                    return {"type": "text", "text": str(content.text)}
-                except:
->>>>>>> 69d2d1c3
-                    return {"type": "text", "text": str(content)}
+            # Early handling of TextBlock objects
+            if hasattr(content, '__class__') and content.__class__.__name__ == 'TextBlock':
+                return {"type": "text", "text": str(content.text) if hasattr(content, 'text') else str(content)}
 
             # If already properly formatted, return as is
             if isinstance(content, dict) and 'type' in content and 'text' in content:
-                # Ensure text value is a string
-                content['text'] = str(content['text'])
+                content['text'] = str(content['text'])  # Ensure text is string
                 return content
 
             # Handle lists by recursively serializing items first
@@ -688,7 +646,7 @@
 
         except Exception as e:
             logging.error(f"Error in _serialize_chat_content: {str(e)}")
-            # Ultimate fallback
+            return {"type": "text", "text": f"Error serializing content: {str(e)}"}
             return {"type": "text", "text": f"Error serializing content: {str(e)}"}
 
 
@@ -758,7 +716,6 @@
             except Exception as e:
                 logging.error("Failed to serialize input: %s", str(e))
 
-<<<<<<< HEAD
             # Convert any TextBlock objects in serialized input
             def ensure_serializable(obj):
                 if hasattr(obj, '__class__') and obj.__class__.__name__ == 'TextBlock':
@@ -770,17 +727,7 @@
                 return obj
 
             # Ensure input is serializable before adding to history
-            serialized_input = ensure_serializable(serialized_input)
-            
-=======
-            # Handle potential TextBlock objects in serialized input
-            cleaned_input = []
-            for item in serialized_input:
-                if isinstance(item, dict) and 'text' in item:
-                    item['text'] = str(item['text'])  # Ensure text is string
-                cleaned_input.append(item)
-
->>>>>>> 69d2d1c3
+            cleaned_input = ensure_serializable(serialized_input)
             # Add serialized user message to conversation history
             self.conversation_history.append({
                 "role": "user",
